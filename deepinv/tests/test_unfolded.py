--- conflicted
+++ resolved
@@ -67,47 +67,6 @@
 
 @pytest.mark.parametrize("unfolded_algo", OPTIM_ALGO)
 def test_DEQ(unfolded_algo, imsize, dummy_dataset, device):
-<<<<<<< HEAD
-    if unfolded_algo != "ADMM":
-        pytest.importorskip("pytorch_wavelets")
-        torch.set_grad_enabled(
-            True
-        )  # Disabled somewhere in previous test files, necessary for this test to pass
-
-        # Select the data fidelity term
-        data_fidelity = L2()
-
-        # Set up the trainable denoising prior; here, the soft-threshold in a wavelet basis.
-        # If the prior is initialized with a list of length max_iter,
-        # then a distinct weight is trained for each PGD iteration.
-        # For fixed trained model prior across iterations, initialize with a single model.
-        max_iter = (
-            30 if torch.cuda.is_available() else 20
-        )  # Number of unrolled iterations
-        level = 3
-        prior = [
-            PnP(denoiser=dinv.models.WaveletPrior(wv="db8", level=level, device=device))
-            for i in range(max_iter)
-        ]
-
-        # Unrolled optimization algorithm parameters
-        lamb = [
-            1.0
-        ] * max_iter  # initialization of the regularization parameter. A distinct lamb is trained for each iteration.
-        stepsize = [
-            1.0
-        ] * max_iter  # initialization of the stepsizes. A distinct stepsize is trained for each iteration.
-
-        sigma_denoiser_init = 0.01
-        sigma_denoiser = [sigma_denoiser_init * torch.ones(level, 3)] * max_iter
-        # sigma_denoiser = [torch.Tensor([sigma_denoiser_init])]*max_iter
-        params_algo = (
-            {  # wrap all the restoration parameters in a 'params_algo' dictionary
-                "stepsize": stepsize,
-                "g_param": sigma_denoiser,
-                "lambda": lamb,
-            }
-=======
     pytest.importorskip("ptwt")
     torch.set_grad_enabled(
         True
@@ -162,7 +121,6 @@
             prior=prior,
             anderson_acceleration=and_acc,
             anderson_acceleration_backward=and_acc,
->>>>>>> 9ac59aea
         )
 
         trainable_params = [

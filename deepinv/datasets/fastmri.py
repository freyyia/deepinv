r"""Pytorch Dataset for fastMRI.

Code modified from: https://github.com/facebookresearch/fastMRI/blob/main/fastmri/data/mri_data.py

Copyright (c) Facebook, Inc. and its affiliates.

This source code is licensed under the MIT license found in the
LICENSE file in the root directory of this source tree.
"""

import random
from pathlib import Path
<<<<<<< HEAD
from typing import Any, Callable, NamedTuple, Optional, Union, Tuple
=======
import pickle
from typing import (
    Any,
    Callable,
    NamedTuple,
    Optional,
    Union,
)
>>>>>>> d2b2ee12
import os
import h5py
import torch
import numpy as np


class FastMRISliceDataset(torch.utils.data.Dataset):
    """Dataset for `fastMRI <https://fastmri.med.nyu.edu/>`_ that provides access to MR image slices.

    | 1) The fastMRI dataset includes two types of MRI scans: knee MRIs and
    | the brain (neuro) MRIs, and containing training, validation, and masked test sets.
    | 2) MRIs are volumes (3D) made of slices (2D).
    | 3) This class in particular considers one data sample as one slice of a MRI scan,
    | thus slices of the same MRI scan are considered independently in the dataset.


    **Raw data file structure:** ::

        self.root --- file1000005.h5
                   |
                   -- xxxxxxxxxxx.h5

    | 0) To download raw data, please go to the bottom of the page `https://fastmri.med.nyu.edu/`
    | 1) Each MRI scan is stored in a HDF5 file and can be read with the h5py package.
    | Each file contains the k-space data, ground truth and some meta data related to the scan.
    | 2) MRI scans can either be single-coil or multi-coil with each coil in
    | a multi-coil MRI scan focusses on a different region of the image.
    | 3) In multi-coil MRIs, k-space data has the following shape:
    | (number of slices, number of coils, height, width)
    | 4) For single-coil MRIs, k-space data has the following shape:
    | (number of slices, height, width)

    :param Union[str, Path] root: Path to the dataset.
    :param bool test: Whether the split is the "test" set.
    :param str challenge: "singlecoil" or "multicoil" depending on the type of mri scan.
    :param bool load_metadata_from_cache: Whether to load dataset metadata from cache.
    :param bool save_metadata_to_cache: Whether to cache dataset metadata.
    :param Union[str, Path] metadata_cache_file: A file used to cache dataset
        information for faster load times.
    :param callable, optional sample_filter: A callable object that takes a
        :meth:`SliceSampleFileIdentifier` as input and returns a boolean indicating
        whether the sample should be included in the dataset.
    :param float, optional sample_rate: A float between 0 and 1. This controls what
        fraction of all slices should be loaded. Defaults to 1.
        When creating a sampled dataset either set sample_rate (sample by slices)
        or volume_sample_rate (sample by volumes) but not both.
    :param float, optional volume_sample_rate: A float between 0 and 1. This controls
        what fraction of the volumes should be loaded. Defaults to 1 if no value is given.
        When creating a sampled dataset either set sample_rate (sample by slices)
        or volume_sample_rate (sample by volumes) but not both.
    :param callable, optional transform_kspace: A function/transform that takes in the
        kspace and returns a transformed version. E.g, ``torchvision.transforms.RandomCrop``
    :param callable, optional transform_target: A function/transform that takes in the
        target and returns a transformed version. E.g, ``torchvision.transforms.RandomCrop``

    |sep|

    :Examples:

        Instanciate dataset without transform ::

            from deepinv.datasets import FastMRISliceDataset
            root = "/path/to/dataset/fastMRI/knee_singlecoil/train"
            dataset = FastMRISliceDataset(root=root, test=False, challenge="singlecoil")
            target, kspace = dataset[0]
            print(target.shape)
            print(kspace.shape)

        Instanciate dataset with transform ::

            from torchvision import transforms
            transform = transforms.Compose([
                transforms.ToTensor(),
                transforms.RandomCrop((256, 256), pad_if_needed=True),
                transforms.RandomHorizontalFlip(p=0.5),
                transforms.RandomVerticalFlip(p=0.5),
            ]) # Define the transform pipeline
            root = "/path/to/dataset/fastMRI/knee_singlecoil/train"
            dataset = FastMRISliceDataset(root=root, test=False, challenge="multicoil", transform_kspace=transform, transform_target=transform)
            target, kspace = dataset[0]
            print(target.shape)
            print(kspace.shape)

    """

    class SliceSampleFileIdentifier(NamedTuple):
        """Data structure for identifying specific slices within MRI data files."""

        fname: Path
        slice_ind: int

    def __init__(
        self,
        root: Union[str, Path],
        test: bool,
        challenge: str,
        load_metadata_from_cache: bool = False,
        save_metadata_to_cache: bool = False,
        metadata_cache_file: Union[str, Path] = "dataset_cache.pkl",
        sample_filter: Callable = lambda raw_sample: True,
        sample_rate: Optional[float] = None,
        volume_sample_rate: Optional[float] = None,
        transform_kspace: Optional[Callable] = None,
        transform_target: Optional[Callable] = None,
    ) -> None:
        self.root = root
        self.test = test
        self.challenge = challenge
        self.recons_key = (
            "reconstruction_esc" if challenge == "singlecoil" else "reconstruction_rss"
        )
        self.transforms = {
            "transform_kspace": transform_kspace,
            "transform_target": transform_target,
        }

        # check that root is a folder
        if not os.path.isdir(root):
            raise ValueError(
                f"The `root` folder doesn't exist. Please set `root` properly. Current value `{root}`."
            )
        # check that root folder contains only hdf5 files
        if not all([file.endswith(".h5") for file in os.listdir(root)]):
            raise ValueError(
                f"The `root` folder doesn't contain only hdf5 files. Please set `root` properly. Current value `{root}`."
            )
        # ensure that challenge is either singlecoil or multicoil
        if challenge not in ("singlecoil", "multicoil"):
            raise ValueError('`challenge` should be either "singlecoil" or "multicoil"')
        # ensure that sample_rate and volume_sample_rate are not used simultaneously
        if sample_rate is not None and volume_sample_rate is not None:
            raise ValueError(
                "Either set `sample_rate` (sample by slices) or `volume_sample_rate` (sample by volumes) but not both"
            )

        ### LOAD DATA SAMPLE IDENTIFIERS -----------------------------------------------

        # should contain all the information to load a slice from the storage
        self.sample_identifiers = []
        if load_metadata_from_cache:  # from a cache file
            metadata_cache_file = Path(metadata_cache_file)
            if not metadata_cache_file.exists():
                raise ValueError(
                    "`metadata_cache_file` doesn't exist. Please either deactivate"
                    + "`load_dataset_from_cache` OR set `metadata_cache_file` properly."
                )
            with open(metadata_cache_file, "rb") as f:
                dataset_cache = pickle.load(f)
                if dataset_cache.get(root) is None:
                    raise ValueError(
                        "`metadata_cache_file` doesn't contain the metadata. Please"
                        + "either deactivate `load_dataset_from_cache` OR set `metadata_cache_file` properly."
                    )
                print(f"Using dataset cache from {metadata_cache_file}.")
                self.sample_identifiers = dataset_cache[root]
        else:
            files = sorted(list(Path(root).iterdir()))
            for fname in files:
                with h5py.File(fname, "r") as hf:
                    num_slices = hf["kspace"].shape[0]

                    # add each slice to the dataset after filtering
                    for slice_ind in range(num_slices):
                        slice_id = self.SliceSampleFileIdentifier(fname, slice_ind)
                        if sample_filter(slice_id):
                            self.sample_identifiers.append(slice_id)

            # save dataset metadata
            if save_metadata_to_cache:
                dataset_cache = {}
                dataset_cache[root] = self.sample_identifiers
                print(f"Saving dataset cache to {metadata_cache_file}.")
                with open(metadata_cache_file, "wb") as cache_f:
                    pickle.dump(dataset_cache, cache_f)

        ### RANDOM SUBSAMPLING (1 sample = 1 slice from a MRI scan) --------------------

        # set default sampling mode to get the full dataset
        if sample_rate is None:
            sample_rate = 1.0
        if volume_sample_rate is None:
            volume_sample_rate = 1.0

        if sample_rate < 1.0:  # sample by slice / randomly keep a portion of mri slices
            random.shuffle(self.sample_identifiers)
            num_samples = round(len(self.sample_identifiers) * sample_rate)
            self.sample_identifiers = self.sample_identifiers[:num_samples]
        elif (
            volume_sample_rate < 1.0
        ):  # sample by volume / randomly keep a portion of mri scans
            vol_names = list(set([f[0].stem for f in self.sample_identifiers]))
            random.shuffle(vol_names)
            num_volumes = round(len(vol_names) * volume_sample_rate)
            sampled_vols = vol_names[:num_volumes]
            self.sample_identifiers = [
                sample_id
                for sample_id in self.sample_identifiers
                if sample_id[0].stem in sampled_vols
            ]

    def __len__(self) -> int:
        return len(self.sample_identifiers)

    def __getitem__(self, idx: int, mask: Optional[Callable] = None) -> Tuple[Any, Any]:
        r"""Returns the idx-th sample from the dataset, both kspace and target.

        The target data is compatible with the physics MRI operator and is a complex tensor of shape (2, H, W).
        """
        fname, dataslice = self.sample_identifiers[idx]

        with h5py.File(fname, "r") as hf:
            kspace = hf["kspace"][dataslice]
            if not self.test:
                target = hf[self.recons_key][dataslice]

        if not self.test and self.transforms["transform_target"] is not None:
            # by default, shape is (1, H, W), we want to get rid of the first dimension when moving to complex type
            target = self.transforms["transform_target"](target)[0]
            target = target + 0 * 1j
            target = torch.view_as_real(target)
            target = torch.moveaxis(target, -1, 0)  # shape (2, H, W)

        if self.transforms["transform_kspace"] is not None:
            if self.challenge == "multicoil":
                # (number of coils, height, width) -> (height, width, number of coils)
                kspace = np.moveaxis(kspace, 0, -1)
            kspace = self.transforms["transform_kspace"](kspace)

        if self.test:
            return kspace
        return target, kspace<|MERGE_RESOLUTION|>--- conflicted
+++ resolved
@@ -10,18 +10,8 @@
 
 import random
 from pathlib import Path
-<<<<<<< HEAD
 from typing import Any, Callable, NamedTuple, Optional, Union, Tuple
-=======
 import pickle
-from typing import (
-    Any,
-    Callable,
-    NamedTuple,
-    Optional,
-    Union,
-)
->>>>>>> d2b2ee12
 import os
 import h5py
 import torch

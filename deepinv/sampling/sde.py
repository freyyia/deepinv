--- conflicted
+++ resolved
@@ -1,4 +1,3 @@
-
 import torch
 import math
 from torch import Tensor
@@ -22,24 +21,16 @@
         self.score = score
         self.T = T
 
-<<<<<<< HEAD
         self.rng = rng
         if rng is not None:
             self.initial_random_state = rng.get_state()
 
-    def forward_sde(self, x: Tensor, num_steps: int) -> Tensor:
-        x_new = x
-        stepsize = 1.0 / num_steps
-        for t in range(num_steps):
-            dw = self.randn_like(x_new)
-=======
-    def forward_sde(self, x: Tensor, num_steps: int = 100) -> Tensor:
+    def forward_sde(self, x: Tensor, num_steps: int = 1000) -> Tensor:
         x_new = x
         stepsize = self.T / num_steps
         for k in range(num_steps):
             t = k * stepsize
-            dw = torch.randn_like(x_new)
->>>>>>> 2a2d4b20
+            dw = self.randn_like(x_new)
             f_dt = self.f(x_new, t)
             g_dw = self.g(t) * dw
             x_new = x_new + stepsize * (f_dt + g_dw)
@@ -55,7 +46,7 @@
             g = self.g(rt)
             drift = self.f(x, rt) - (1 + alpha**2) * g**2 * self.score(x, rt)
             diffusion = alpha * g
-            dw = self.randn_like(x) * dt
+            dw = self.randn_like(x) * (dt) ** 0.5
             x = x + drift * dt + diffusion * dw
         return x
 
@@ -110,7 +101,7 @@
     rng = torch.Generator(device=device).manual_seed(42)
     OUSDE = DiffusionSDE(score=score, T=1.0, rng=rng)
 
-    sample = OUSDE.forward_sde(x)
+    sample = OUSDE.forward_sde(x, num_steps=1000)
 
     # x = torch.randn((2, 1, 28, 28), device=device)
     # sample = OUSDE.backward_sde(x)

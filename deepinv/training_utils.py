import torchvision.utils
from deepinv.utils import (
    save_model,
    AverageMeter,
    ProgressMeter,
    get_timestamp,
    cal_psnr,
)
from deepinv.utils import plot, plot_curves, wandb_imgs, wandb_plot_curves, rescale_img
import numpy as np
from tqdm import tqdm
import torch
import wandb
from pathlib import Path
from torchvision import transforms as T


def train(
    model,
    train_dataloader,
    epochs,
    losses,
    eval_dataloader=None,
    physics=None,
    optimizer=None,
    grad_clip=None,
    scheduler=None,
    device="cpu",
    ckp_interval=1,
    eval_interval=1,
    save_path=".",
    verbose=False,
    unsupervised=False,
    plot_images=False,
    plot_metrics=False,
    wandb_vis=False,
    wandb_setup={},
    online_measurements=False,
    plot_measurements=True,
):
    r"""
    Trains a reconstruction network.


    .. note::

        The losses can be chosen from :ref:`the libraries' training losses <loss>`, or can be a custom loss function,
        as long as it takes as input ``(x, x_net, y, physics, model)`` and returns a scalar, where ``x`` is the ground
        reconstruction, ``x_net`` is the network reconstruction :math:`\inversef{y, A}`,
        ``y`` is the measurement vector, ``physics`` is the forward operator
        and ``model`` is the reconstruction network. Note that not all inpus need to be used by the loss,
        e.g., self-supervised losses will not make use of ``x``.


    :param torch.nn.Module, deepinv.models.ArtifactRemoval model: Reconstruction network, which can be PnP, unrolled, artifact removal
        or any other custom reconstruction network.
    :param torch.utils.data.DataLoader train_dataloader: Train dataloader.
    :param int epochs: Number of training epochs.
    :param torch.nn.Module, list of torch.nn.Module losses: Loss or list of losses used for training the model.
    :param torch.utils.data.DataLoader eval_dataloader: Evaluation dataloader.
    :param deepinv.physics.Physics, list[deepinv.physics.Physics] physics: Forward operator(s)
        used by the reconstruction network at train time.
    :param torch.nn.optim optimizer: Torch optimizer for training the network.
    :param float grad_clip: Gradient clipping value for the optimizer. If None, no gradient clipping is performed.
    :param torch.nn.optim scheduler: Torch scheduler for changing the learning rate across iterations.
    :param torch.device device: gpu or cpu.
    :param int ckp_interval: The model is saved every ``ckp_interval`` epochs.
    :param int eval_interval: Number of epochs between each evaluation of the model on the evaluation set.
    :param str save_path: Directory in which to save the trained model.
    :param bool verbose: Output training progress information in the console.
    :param bool unsupervised: Train an unsupervised network, i.e., uses only measurement vectors y for training.
    :param bool plot_images: Plots reconstructions every ``ckp_interval`` epochs.
    :param bool wandb_vis: Use Weights & Biases visualization, see https://wandb.ai/ for more details.
    :param dict wandb_setup: Dictionary with the setup for wandb, see https://docs.wandb.ai/quickstart for more details.
    :param bool online_measurements: Generate the measurements in an online manner at each iteration by calling
        ``physics(x)``. This results in a wider range of measurements if the physics' parameters, such as
         parameters of the forward operator or noise realizations, can change between each sample; these are updated
         with the ``physics.reset()`` method. If ``online_measurements=False``, the measurements are loaded from the training dataset
    :param bool plot_measurements: Plot the measurements y. default=True.
    :returns: Trained model.
    """
    save_path = Path(save_path)

    # wandb initialiation
    if wandb_vis:
        if wandb.run is None:
            wandb.init(**wandb_setup)

    # set the different metrics
    meters = []
    total_loss = AverageMeter("loss", ":.2e")
    meters.append(total_loss)
    if not isinstance(losses, list) or isinstance(losses, tuple):
        losses = [losses]
    losses_verbose = [AverageMeter("Loss_" + l.name, ":.2e") for l in losses]
    for loss in losses_verbose:
        meters.append(loss)
    train_psnr = AverageMeter("Train_psnr_model", ":.2f")
    meters.append(train_psnr)
    if eval_dataloader:
        eval_psnr = AverageMeter("Eval_psnr_model", ":.2f")
        meters.append(eval_psnr)

    save_path = f"{save_path}/{get_timestamp()}"

    # count the overall training parameters
    params = sum(p.numel() for p in model.parameters() if p.requires_grad)
    print(f"The model has {params} trainable parameters")

    # make physics and data_loaders of list type
    if type(physics) is not list:
        physics = [physics]
    if type(train_dataloader) is not list:
        train_dataloader = [train_dataloader]
    if eval_dataloader and type(eval_dataloader) is not list:
        eval_dataloader = [eval_dataloader]

    G = len(train_dataloader)

    loss_history = []

    log_dict = {}

    for epoch in range(epochs):
        ### Evaluation

        # perform evaluation every eval_interval epoch
        perform_eval = (
            (not unsupervised)
            and eval_dataloader
            and (epoch + 1 % eval_interval == 0 or epoch + 1 == epochs)
        )
        if perform_eval:
            test_psnr, _, _, _ = test(
                model,
                eval_dataloader,
                physics,
                device,
                verbose=False,
                plot_images=plot_images,
                plot_metrics=plot_metrics,
                wandb_vis=wandb_vis,
                wandb_setup=wandb_setup,
                step=epoch,
                online_measurements=online_measurements,
            )
            eval_psnr.update(test_psnr)
            log_dict["eval_psnr"] = test_psnr

        # wandb logging
        if wandb_vis:
            last_lr = None if scheduler is None else scheduler.get_last_lr()[0]
            wandb.log(
                {
                    "epoch": epoch,
                    "learning rate": last_lr,
                }
            )
            if perform_eval:
                wandb.log({"eval psnr": test_psnr})

        ### Training

        model.train()

        for meter in meters:
            meter.reset()  # reset the metric at each epoch

        iterators = [iter(loader) for loader in train_dataloader]
        batches = len(train_dataloader[G - 1])

        for i in (progress_bar := tqdm(range(batches), disable=not verbose)):
            progress_bar.set_description(f"Epoch {epoch + 1}")

            # random permulation of the dataloaders
            G_perm = np.random.permutation(G)

            for g in G_perm:  # for each dataloader
                if online_measurements:  # the measurements y are created on-the-fly
                    x, _ = next(
                        iterators[g]
                    )  # In this case the dataloader outputs also a class label
                    x = x.to(device)
                    physics_cur = physics[g]
                    physics_cur.reset()
                    y = physics_cur(x)

                else:  # the measurements y were pre-computed
                    if unsupervised:
                        y = next(iterators[g])
                        x = None
                    else:
                        x, y = next(iterators[g])
                        if type(x) is list or type(x) is tuple:
                            x = [s.to(device) for s in x]
                        else:
                            x = x.to(device)

                    physics_cur = physics[g]

                y = y.to(device)

                optimizer.zero_grad()

                # run the forward model
                x_net = model(y, physics_cur)

                # compute the losses
                loss_total = 0
                for k, l in enumerate(losses):
                    loss = l(x=x, x_net=x_net, y=y, physics=physics[g], model=model)
                    loss_total += loss
                    losses_verbose[k].update(loss.item())
                    if len(losses) > 1:
                        log_dict["loss_" + l.name] = losses_verbose[k].avg
                        if wandb_vis:
                            wandb.log({"loss_" + l.name: loss.item()})
                if wandb_vis:
                    wandb.log({"training loss": loss_total.item()})
                total_loss.update(loss_total.item())
                log_dict["total_loss"] = total_loss.avg

                # backward the total loss
                loss_total.backward()

                # gradient clipping
                if grad_clip is not None:
                    torch.nn.utils.clip_grad_norm_(model.parameters(), grad_clip)

                # optimize step
                optimizer.step()

                # training psnr and logging
                if not unsupervised:
                    with torch.no_grad():
                        psnr = cal_psnr(x_net, x)
                        train_psnr.update(psnr)
                        if wandb_vis:
                            wandb.log({"training psnr": psnr})
                        log_dict["train_psnr"] = train_psnr.avg

                progress_bar.set_postfix(log_dict)

        # wandb plotting of training images
        if (
            wandb_vis
        ):  # Note that this may not be 16 images because the last batch may be smaller
            with torch.no_grad():
                if plot_measurements and y.shape != x.shape:
                    y_reshaped = torch.nn.functional.interpolate(y, size=x.shape[2])
                    imgs = [y_reshaped, physics_cur.A_adjoint(y), x_net, x]
                    caption = (
                        "From top to bottom : Input, Backprojection, Output, Target"
                    )
                else:
                    imgs = [physics_cur.A_adjoint(y), x_net, x]
                    caption = "From top to bottom : Backprojection, Output, Target"
                vis_array = torch.cat(imgs, dim=0)
                for i in range(len(vis_array)):
                    vis_array[i] = rescale_img(vis_array[i], rescale_mode="min_max")
                grid_image = torchvision.utils.make_grid(vis_array, nrow=y.shape[0])
                images = wandb.Image(
                    grid_image,
                    caption=caption,
                )
                wandb.log({"Training samples": images})

        loss_history.append(total_loss.avg)

        if scheduler:
            scheduler.step()

        save_model(
            epoch,
            model,
            optimizer,
            ckp_interval,
            epochs,
            loss_history,
            str(save_path),
            eval_psnr=eval_psnr if perform_eval else None,
        )

    if wandb_vis:
        wandb.save("model.h5")

    return model


def test(
    model,
    test_dataloader,
    physics,
    device="cpu",
    plot_images=False,
    save_folder="results",
    plot_metrics=False,
    verbose=True,
    plot_only_first_batch=True,
    wandb_vis=False,
    wandb_setup={},
    step=0,
    online_measurements=False,
    plot_measurements=True,
    **kwargs,
):
    r"""
    Tests a reconstruction network.

    This function computes the PSNR of the reconstruction network on the test set,
    and optionally plots the reconstructions as well as the metrics computed along the iterations.
    Note that by default only the first batch is plotted.

    :param torch.nn.Module, deepinv.models.ArtifactRemoval model: Reconstruction network, which can be PnP, unrolled, artifact removal
        or any other custom reconstruction network.
    :param torch.utils.data.DataLoader test_dataloader: Test data loader, which should provide a tuple of (x, y) pairs.
        See :ref:`datasets <datasets>` for more details.
    :param deepinv.physics.Physics, list[deepinv.physics.Physics] physics: Forward operator(s)
        used by the reconstruction network at test time.
    :param torch.device device: gpu or cpu.
    :param bool plot_images: Plot the ground-truth and estimated images.
    :param str save_folder: Directory in which to save plotted reconstructions.
    :param bool plot_metrics: plot the metrics to be plotted w.r.t iteration.
    :param bool verbose: Output training progress information in the console.
    :param bool plot_only_first_batch: Plot only the first batch of the test set.
    :param bool wandb_vis: Use Weights & Biases visualization, see https://wandb.ai/ for more details.
    :param dict wandb_setup: Dictionary with the setup for wandb, see https://docs.wandb.ai/quickstart for more details.
    :param int step: Step number for wandb visualization.
    :param bool online_measurements: Generate the measurements in an online manner at each iteration by calling
        ``physics(x)``.
    :param bool plot_measurements: Plot the measurements y. default=True.
    :returns: A tuple of floats (test_psnr, test_std_psnr, linear_std_psnr, linear_std_psnr) with the PSNR of the
        reconstruction network and a simple linear inverse on the test set.
    """
    save_folder = Path(save_folder)

    psnr_lin = []  # psnr with linear reconstruction A^Ty (for comparison)
    psnr_net = []  # psnr with model

    model.eval()

    if type(physics) is not list:
        physics = [physics]

    if type(test_dataloader) is not list:
        test_dataloader = [test_dataloader]

    G = len(test_dataloader)  # we can handle multiple operators.

    show_operators = 5  # maximum numbers of operators (test_dataloaders) to visualize.

    if wandb_vis:  # initialize wandb visualization.
        if wandb.run is None:
            wandb.init(**wandb_setup)
        psnr_data = []

    for g in range(G):  # for each operator
        dataloader = test_dataloader[g]
        if verbose and G > 1:
            print(f"Processing data of operator {g+1} out of {G}")
<<<<<<< HEAD
        for i, batch in enumerate(
            tqdm(dataloader, disable=not verbose)
        ):  # for each batch
            if verbose:
                print(f"Processing batch {i} out of {len(dataloader)}")
            if online_measurements:
                x, _ = batch  # In this case the dataloader outputs also a class label
                x = x.to(device)
                physics_cur = physics[g]
                physics_cur.reset()
                y = physics_cur(x)
            else:
                x, y = batch
                if type(x) is list or type(x) is tuple:
                    x = [s.to(device) for s in x]
                else:
=======
        for i, batch in enumerate(tqdm(dataloader, disable=not verbose)):
            with torch.no_grad():
                if online_measurements:
                    (
                        x,
                        _,
                    ) = batch  # In this case the dataloader outputs also a class label
>>>>>>> 87c37234
                    x = x.to(device)
                    physics_cur = physics[g]
                    physics_cur.reset()
                    y = physics_cur(x)
                else:
                    x, y = batch
                    if type(x) is list or type(x) is tuple:
                        x = [s.to(device) for s in x]
                    else:
                        x = x.to(device)
                    physics_cur = physics[g]

                    y = y.to(device)

<<<<<<< HEAD
            with torch.no_grad():  # run the model
=======
>>>>>>> 87c37234
                if plot_metrics:
                    x1, metrics = model(y, physics_cur, x_gt=x, compute_metrics=True)
                else:
                    x1 = model(y, physics[g])

<<<<<<< HEAD
            x_lin = physics_cur.A_adjoint(y)  # linear reconstruction
            cur_psnr_lin = cal_psnr(x_lin, x)
            cur_psnr = cal_psnr(x1, x)
            psnr_lin.append(cur_psnr_lin)
            psnr_net.append(cur_psnr)

            if wandb_vis:
                psnr_data.append([g, i, cur_psnr_lin, cur_psnr])

            if plot_images:
                save_folder_im = (
                    (save_folder / ("G" + str(g))) if G > 1 else save_folder
                ) / "images"
                save_folder_im.mkdir(parents=True, exist_ok=True)
            else:
                save_folder_im = None
            if plot_metrics:
                save_folder_curve = (
                    (save_folder / ("G" + str(g))) if G > 1 else save_folder
                ) / "curves"
                save_folder_curve.mkdir(parents=True, exist_ok=True)

            if plot_images or wandb_vis:
                if g < show_operators:
                    if not plot_only_first_batch or (plot_only_first_batch and i == 0):
                        if plot_measurements and len(y.shape) == 4:
                            imgs = [y, x_lin, x1, x]
                            name_imgs = ["Input", "Linear", "Recons.", "GT"]
                        else:
                            imgs = [x_lin, x1, x]
                            name_imgs = ["Linear", "Recons.", "GT"]
                        fig = plot(
                            imgs,
                            titles=name_imgs,
                            save_dir=save_folder_im if plot_images else None,
                            show=plot_images,
                            return_fig=True,
                        )
                        if wandb_vis:
                            wandb.log(
                                {f"Test images batch_{i} (G={g}) ": wandb.Image(fig)}
                            )
=======
                x_init = physics_cur.A_adjoint(y)
                cur_psnr_init = cal_psnr(x_init, x)
                cur_psnr = cal_psnr(x1, x)
                psnr_init.append(cur_psnr_init)
                psnr_net.append(cur_psnr)
>>>>>>> 87c37234

                if wandb_vis:
                    psnr_data.append([g, i, cur_psnr_init, cur_psnr])

                if plot_images:
                    save_folder_im = (
                        (save_folder / ("G" + str(g))) if G > 1 else save_folder
                    ) / "images"
                    save_folder_im.mkdir(parents=True, exist_ok=True)
                else:
                    save_folder_im = None
                if plot_metrics:
                    save_folder_curve = (
                        (save_folder / ("G" + str(g))) if G > 1 else save_folder
                    ) / "curves"
                    save_folder_curve.mkdir(parents=True, exist_ok=True)

                if plot_images or wandb_vis:
                    if g < show_operators:
                        if not plot_only_first_batch or (
                            plot_only_first_batch and i == 0
                        ):
                            if plot_measurements and len(y.shape) == 4:
                                imgs = [y, x_init, x1, x]
                                name_imgs = ["Input", "Linear", "Recons.", "GT"]
                            else:
                                imgs = [x_init, x1, x]
                                name_imgs = ["Linear", "Recons.", "GT"]
                            fig = plot(
                                imgs,
                                titles=name_imgs,
                                save_dir=save_folder_im if plot_images else None,
                                show=plot_images,
                                return_fig=True,
                            )
                            if wandb_vis:
                                wandb.log(
                                    {
                                        f"Test images batch_{i} (G={g}) ": wandb.Image(
                                            fig
                                        )
                                    }
                                )

                if plot_metrics:
                    plot_curves(metrics, save_dir=save_folder_curve, show=True)
                    if wandb_vis:
                        wandb_plot_curves(metrics, batch_idx=i, step=step)

    test_psnr = np.mean(psnr_net)
    test_std_psnr = np.std(psnr_net)
    linear_psnr = np.mean(psnr_lin)
    linear_std_psnr = np.std(psnr_lin)
    if verbose:
        print(
            f"Average test PSNR: Linear rec.: {linear_psnr:.2f}+-{linear_std_psnr:.2f} dB | Model: {test_psnr:.2f}+-{test_std_psnr:.2f} dB. "
        )
    if wandb_vis:
        wandb.log({"Test PSNR": test_psnr}, step=step)

    return test_psnr, test_std_psnr, linear_psnr, linear_std_psnr<|MERGE_RESOLUTION|>--- conflicted
+++ resolved
@@ -358,24 +358,6 @@
         dataloader = test_dataloader[g]
         if verbose and G > 1:
             print(f"Processing data of operator {g+1} out of {G}")
-<<<<<<< HEAD
-        for i, batch in enumerate(
-            tqdm(dataloader, disable=not verbose)
-        ):  # for each batch
-            if verbose:
-                print(f"Processing batch {i} out of {len(dataloader)}")
-            if online_measurements:
-                x, _ = batch  # In this case the dataloader outputs also a class label
-                x = x.to(device)
-                physics_cur = physics[g]
-                physics_cur.reset()
-                y = physics_cur(x)
-            else:
-                x, y = batch
-                if type(x) is list or type(x) is tuple:
-                    x = [s.to(device) for s in x]
-                else:
-=======
         for i, batch in enumerate(tqdm(dataloader, disable=not verbose)):
             with torch.no_grad():
                 if online_measurements:
@@ -383,7 +365,6 @@
                         x,
                         _,
                     ) = batch  # In this case the dataloader outputs also a class label
->>>>>>> 87c37234
                     x = x.to(device)
                     physics_cur = physics[g]
                     physics_cur.reset()
@@ -398,68 +379,20 @@
 
                     y = y.to(device)
 
-<<<<<<< HEAD
             with torch.no_grad():  # run the model
-=======
->>>>>>> 87c37234
                 if plot_metrics:
                     x1, metrics = model(y, physics_cur, x_gt=x, compute_metrics=True)
                 else:
                     x1 = model(y, physics[g])
 
-<<<<<<< HEAD
-            x_lin = physics_cur.A_adjoint(y)  # linear reconstruction
-            cur_psnr_lin = cal_psnr(x_lin, x)
-            cur_psnr = cal_psnr(x1, x)
-            psnr_lin.append(cur_psnr_lin)
-            psnr_net.append(cur_psnr)
-
-            if wandb_vis:
-                psnr_data.append([g, i, cur_psnr_lin, cur_psnr])
-
-            if plot_images:
-                save_folder_im = (
-                    (save_folder / ("G" + str(g))) if G > 1 else save_folder
-                ) / "images"
-                save_folder_im.mkdir(parents=True, exist_ok=True)
-            else:
-                save_folder_im = None
-            if plot_metrics:
-                save_folder_curve = (
-                    (save_folder / ("G" + str(g))) if G > 1 else save_folder
-                ) / "curves"
-                save_folder_curve.mkdir(parents=True, exist_ok=True)
-
-            if plot_images or wandb_vis:
-                if g < show_operators:
-                    if not plot_only_first_batch or (plot_only_first_batch and i == 0):
-                        if plot_measurements and len(y.shape) == 4:
-                            imgs = [y, x_lin, x1, x]
-                            name_imgs = ["Input", "Linear", "Recons.", "GT"]
-                        else:
-                            imgs = [x_lin, x1, x]
-                            name_imgs = ["Linear", "Recons.", "GT"]
-                        fig = plot(
-                            imgs,
-                            titles=name_imgs,
-                            save_dir=save_folder_im if plot_images else None,
-                            show=plot_images,
-                            return_fig=True,
-                        )
-                        if wandb_vis:
-                            wandb.log(
-                                {f"Test images batch_{i} (G={g}) ": wandb.Image(fig)}
-                            )
-=======
-                x_init = physics_cur.A_adjoint(y)
-                cur_psnr_init = cal_psnr(x_init, x)
+                x_lin = physics_cur.A_adjoint(y)
+                cur_psnr_lin= cal_psnr(x_lin, x)
                 cur_psnr = cal_psnr(x1, x)
-                psnr_init.append(cur_psnr_init)
+                psnr_lin.append(cur_psnr_lin)
                 psnr_net.append(cur_psnr)
->>>>>>> 87c37234
 
                 if wandb_vis:
-                    psnr_data.append([g, i, cur_psnr_init, cur_psnr])
+                    psnr_data.append([g, i, cur_psnr_lin, cur_psnr])
 
                 if plot_images:
                     save_folder_im = (
@@ -480,10 +413,10 @@
                             plot_only_first_batch and i == 0
                         ):
                             if plot_measurements and len(y.shape) == 4:
-                                imgs = [y, x_init, x1, x]
+                                imgs = [y, x_lin, x1, x]
                                 name_imgs = ["Input", "Linear", "Recons.", "GT"]
                             else:
-                                imgs = [x_init, x1, x]
+                                imgs = [x_lin, x1, x]
                                 name_imgs = ["Linear", "Recons.", "GT"]
                             fig = plot(
                                 imgs,

--- conflicted
+++ resolved
@@ -406,13 +406,8 @@
             if plot_images or wandb_vis:
                 if g < show_operators:
                     if not plot_only_first_batch or (plot_only_first_batch and i == 0):
-<<<<<<< HEAD
-                        if len(y.shape) == 4:
+                        if plot_measurements and len(y.shape) == 4:
                             imgs = [y, x_lin, x1, x]
-=======
-                        if plot_measurements and len(y.shape) == 4:
-                            imgs = [y, x_init, x1, x]
->>>>>>> b4fefc5e
                             name_imgs = ["Input", "Linear", "Recons.", "GT"]
                         else:
                             imgs = [x_lin, x1, x]

--- conflicted
+++ resolved
@@ -44,6 +44,9 @@
         tensor_size: Tuple[int],
         split_ratio: float,
         pixelwise: bool = True,
+        random_split_ratio: bool = False,
+        min_split_ratio: float = 0.0,
+        max_split_ratio: float = 1.0,
         device: torch.device = torch.device("cpu"),
         dtype: torch.dtype = torch.float32,
         rng: torch.Generator = None,
@@ -54,6 +57,9 @@
         self.tensor_size = tensor_size
         self.split_ratio = split_ratio
         self.pixelwise = pixelwise
+        self.random_split_ratio = random_split_ratio
+        self.min_split_ratio = min_split_ratio
+        self.max_split_ratio = max_split_ratio
 
     def step(
         self, batch_size=1, input_mask: torch.Tensor = None, seed: int = None, **kwargs
@@ -145,16 +151,6 @@
         """
         pixelwise = self.check_pixelwise(input_mask)
 
-<<<<<<< HEAD
-        if self.random_split_ratio:
-            self.split_ratio = (
-                torch.rand(1, generator=self.rng, **self.factory_kwargs)
-                * (self.max_split_ratio - self.min_split_ratio)
-                + self.min_split_ratio
-            )
-
-=======
->>>>>>> 290365a2
         if isinstance(input_mask, torch.Tensor) and input_mask.numel() > 1:
             input_mask = input_mask.to(self.device)
             # Sample indices from given input mask

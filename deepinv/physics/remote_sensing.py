--- conflicted
+++ resolved
@@ -115,12 +115,8 @@
                 factor = 1
 
             x = self.downsampling.A_adjoint(y[0], **kwargs) * factor
-<<<<<<< HEAD
             x = x * y[1] / (x.mean(1, keepdim=True) + self.eps)
-=======
-            x *= y[1] / x.mean(1, keepdim=True)
             return x
->>>>>>> 568e51f2
         else:
             return super().A_dagger(y, **kwargs)
 

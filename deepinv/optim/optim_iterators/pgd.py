from .optim_iterator import OptimIterator, fStep, gStep
from deepinv.optim.bregman import BregmanL2


class PGDIteration(OptimIterator):
    r"""
    Iterator for proximal gradient descent.

    Class for a single iteration of the Proximal Gradient Descent (PGD) algorithm for minimizing :math:`f(x) + \lambda \regname(x)`.

    The iteration is given by

    .. math::
        \begin{equation*}
        \begin{aligned}
        u_{k} &= x_k -  \gamma \nabla f(x_k) \\
        x_{k+1} &= \operatorname{prox}_{\gamma \lambda \regname}(u_k),
        \end{aligned}
        \end{equation*}


    where :math:`\gamma` is a stepsize that should satisfy :math:`\gamma \leq 2/\operatorname{Lip}(\|\nabla f\|)`.

    """

    def __init__(self, **kwargs):
        super(PGDIteration, self).__init__(**kwargs)
        self.g_step = gStepPGD(**kwargs)
        self.f_step = fStepPGD(**kwargs)


class FISTAIteration(OptimIterator):
    r"""
    Iterator for fast iterative soft-thresholding (FISTA).

    Class for a single iteration of the FISTA algorithm for minimizing :math:`f(x) + \lambda \regname(x)` as proposed by
    `Chambolle \& Dossal <https://inria.hal.science/hal-01060130v3/document>`_.

    The iteration is given by

    .. math::
        \begin{equation*}
        \begin{aligned}
        u_{k} &= z_k -  \gamma \nabla f(z_k) \\
        x_{k+1} &= \operatorname{prox}_{\gamma \lambda \regname}(u_k) \\
        z_{k+1} &= x_{k+1} + \alpha_k (x_{k+1} - x_k),
        \end{aligned}
        \end{equation*}


    where :math:`\gamma` is a stepsize that should satisfy :math:`\gamma \leq 1/\operatorname{Lip}(\|\nabla f\|)` and
    :math:`\alpha_k = (k+a-1)/(k+a)`.

    :param float a: Parameter :math:`a` in the FISTA algorithm (should be strictly greater than 2).
    """

    def __init__(self, a=3, **kwargs):
        super(FISTAIteration, self).__init__(**kwargs)
        self.g_step = gStepPGD(**kwargs)
        self.f_step = fStepPGD(**kwargs)
        self.a = a

    def forward(
        self, X, cur_data_fidelity, cur_prior, cur_params, y, physics, *args, **kwargs
    ):
        r"""
        Forward pass of an iterate of the FISTA algorithm.

        :param dict X: Dictionary containing the current iterate and the estimated cost.
        :param deepinv.optim.DataFidelity cur_data_fidelity: Instance of the DataFidelity class defining the current data_fidelity.
        :param deepinv.optim.Prior cur_prior: Instance of the Prior class defining the current prior.
        :param dict cur_params: Dictionary containing the current parameters of the algorithm.
        :param torch.Tensor y: Input data.
        :param deepinv.physics.Physics physics: Instance of the physics modeling the observation.
        :return: Dictionary `{"est": (x, z), "cost": F}` containing the updated current iterate and the estimated current cost.
        """
        x_prev, z_prev = X["est"][0], X["est"][1]
        k = 0 if "it" not in X else X["it"]
        alpha = (k + self.a - 1) / (k + self.a)

        if not self.g_first:
            z = self.f_step(z_prev, cur_data_fidelity, cur_params, y, physics)
            x = self.g_step(z, cur_prior, cur_params)
        else:
            z = self.g_step(z_prev, cur_prior, cur_params)
            x = self.f_step(z, cur_data_fidelity, cur_params, y, physics)

        z = x + alpha * (x - x_prev)

        F = (
            self.F_fn(x, cur_data_fidelity, cur_prior, cur_params, y, physics)
            if self.F_fn is not None
            else None
        )

        return {"est": (x, z), "cost": F, "it": k + 1}


class fStepPGD(fStep):
    r"""
    PGD fStep module.
    """

    def __init__(self, **kwargs):
        super(fStepPGD, self).__init__(**kwargs)

    def forward(self, x, cur_data_fidelity, cur_params, y, physics):
        r"""
         Single PGD iteration step on the data-fidelity term :math:`f`.

         :param torch.Tensor x: Current iterate :math:`x_k`.
         :param deepinv.optim.DataFidelity cur_data_fidelity: Instance of the DataFidelity class defining the current data_fidelity.
        :param dict cur_params: Dictionary containing the current parameters of the algorithm.
         :param torch.Tensor y: Input data.
         :param deepinv.physics.Physics physics: Instance of the physics modeling the data-fidelity term.
        """
        if not self.g_first:
            grad = cur_params["stepsize"] * cur_data_fidelity.grad(x, y, physics)
            return x - grad
        else:
            return cur_data_fidelity.prox(x, y, physics, gamma=cur_params["stepsize"])


class gStepPGD(gStep):
    r"""
    PGD gStep module.
    """

    def __init__(self, **kwargs):
        super(gStepPGD, self).__init__(**kwargs)

    def forward(self, x, cur_prior, cur_params):
        r"""
        Single iteration step on the prior term :math:`\lambda \regname`.

        :param torch.Tensor x: Current iterate :math:`x_k`.
        :param dict cur_prior: Dictionary containing the current prior.
        :param dict cur_params: Dictionary containing the current parameters of the algorithm.
        """
        if not self.g_first:
            return cur_prior.prox(
                x,
                cur_params["g_param"],
                gamma=cur_params["lambda"] * cur_params["stepsize"],
            )
        else:
            grad = (
                cur_params["lambda"]
                * cur_params["stepsize"]
                * cur_prior.grad(x, cur_params["g_param"])
            )
            return x - grad


class PMDIteration(OptimIterator):
    r"""
    Iterator for Proximal Mirror Descent (PMD).

    Class for a single iteration of the Proximal Mirror Descent (PMD) algorithm for minimizing :math:`f(x) + \lambda \regname(x)`.

   For a given Bregman convex potential :math:`h`, the iteration is given by

    .. math::
        \begin{equation*}
        \begin{aligned}
        u_{k} &= \nabla h^*(\nabla h(x_k) - \gamma \nabla f(x_k)) \\
        x_{k+1} &= \operatorname{prox^h}_{\gamma \lambda \regname}(u_k)
        \end{aligned}
        \end{equation*}


   where :math:`\gamma` is a stepsize that should satisfy :math:`\gamma \leq 2/L` with :math:`L` verifying :math:`Lh-f` is convex.
   The potential :math:`h` should be specified in the cur_params dictionary.

    """

    def __init__(self, bregman_potential=BregmanL2(), **kwargs):
        super(PMDIteration, self).__init__(**kwargs)
        self.bregman_potential = bregman_potential
<<<<<<< HEAD
        self.g_step = gStepPMD(bregman_potential=bregman_potential, **kwargs)
        self.f_step = fStepPMD(bregman_potential=bregman_potential, **kwargs)
=======
        self.g_step = gStepPGD(**kwargs)
        self.f_step = fStepPGD(**kwargs)
        if self.g_first:
            self.requires_grad_g = True
        else:
            self.requires_prox_g = True

    def forward(
        self, X, cur_data_fidelity, cur_prior, cur_params, y, physics, *args, **kwargs
    ):
        """
        Single proximal mirror descent iteration on the objective :math:`f(x) + \lambda \reg{x}`.
        The Bregman potential, which is an intance of the :class:`dinv.optim.Bregman` class, is used as argument by :class:`dinv.optim.fStepPMD` and :class:`dinv.optim.gStepPMD` for, respectively, the update steps on :math:`f` and :math:`\regname`.

        :param dict X: Dictionary containing the current iterate :math:`x_k`.
        :param deepinv.optim.DataFidelity cur_data_fidelity: Instance of the DataFidelity class defining the current data_fidelity.
        :param deepinv.optim.Prior cur_prior: Instance of the Prior class defining the current prior.
        :param dict cur_params: Dictionary containing the current parameters of the algorithm.
        :param torch.Tensor y: Input data.
        :param deepinv.physics.Physics physics: Instance of the `Physics` class defining the current physics.
        :return: Dictionary `{"est": (x, ), "cost": F}` containing the updated current iterate and the estimated current cost.

        """
        super().forward(
            X,
            cur_data_fidelity,
            cur_prior,
            cur_params,
            y,
            physics,
            self.bregman_potential,
            *args,
            **kwargs,
        )
>>>>>>> efa55e1f


class fStepPMD(fStep):
    r"""
    Proximal Mirror Descent fStep module.
    """

    def __init__(self, bregman_potential=BregmanL2(), **kwargs):
        super(fStepPMD, self).__init__(**kwargs)
        self.bregman_potential = bregman_potential

    def forward(self, x, cur_data_fidelity, cur_params, y, physics):
        r"""
         Single Proximal Mirror Descent iteration step on the data-fidelity term :math:`f`.

        :param torch.Tensor x: Current iterate :math:`x_k`.
        :param deepinv.optim.DataFidelity cur_data_fidelity: Instance of the DataFidelity class defining the current data_fidelity.
        :param dict cur_params: Dictionary containing the current parameters of the algorithm.
        :param torch.Tensor y: Input data.
        :param deepinv.physics.Physics physics: Instance of the physics modeling the data-fidelity term.
        :param deepinv.optim.Bregman Bregman potential used for Bregman optimization algorithms such as Mirror Descent.
        """
        if not self.g_first:
            grad = cur_params["stepsize"] * cur_data_fidelity.grad(x, y, physics)
            return self.bregman_potential.grad_conj(
                self.bregman_potential.grad(x) - grad
            )
        else:
            return cur_data_fidelity.bregman_prox(
                x, self.bregman_potential, y, physics, gamma=cur_params["stepsize"]
            )


class gStepPMD(gStep):
    r"""
    Proximal Mirror Descent gStep module.
    """

    def __init__(self, bregman_potential=BregmanL2(), **kwargs):
        super(gStepPMD, self).__init__(**kwargs)
        self.bregman_potential = bregman_potential

    def forward(self, x, cur_prior, cur_params):
        r"""
        Single iteration step on the prior term :math:`\lambda g`.

        :param torch.Tensor x: Current iterate :math:`x_k`.
        :param dict cur_prior: Dictionary containing the current prior.
        :param dict cur_params: Dictionary containing the current parameters of the algorithm.
        :param deepinv.optim.Bregman Bregman potential used for Bregman optimization algorithms such as Mirror Descent.
        """
        if not self.g_first:
            return cur_prior.bregman_prox(
                x,
                self.bregman_potential,
                cur_params["g_param"],
                gamma=cur_params["lambda"] * cur_params["stepsize"],
            )
        else:
            grad = (
                cur_params["lambda"]
                * cur_params["stepsize"]
                * cur_prior.grad(x, cur_params["g_param"])
            )
            return self.bregman_potential.grad_conj(
                self.bregman_potential.grad(x) - grad
            )<|MERGE_RESOLUTION|>--- conflicted
+++ resolved
@@ -177,45 +177,8 @@
     def __init__(self, bregman_potential=BregmanL2(), **kwargs):
         super(PMDIteration, self).__init__(**kwargs)
         self.bregman_potential = bregman_potential
-<<<<<<< HEAD
         self.g_step = gStepPMD(bregman_potential=bregman_potential, **kwargs)
         self.f_step = fStepPMD(bregman_potential=bregman_potential, **kwargs)
-=======
-        self.g_step = gStepPGD(**kwargs)
-        self.f_step = fStepPGD(**kwargs)
-        if self.g_first:
-            self.requires_grad_g = True
-        else:
-            self.requires_prox_g = True
-
-    def forward(
-        self, X, cur_data_fidelity, cur_prior, cur_params, y, physics, *args, **kwargs
-    ):
-        """
-        Single proximal mirror descent iteration on the objective :math:`f(x) + \lambda \reg{x}`.
-        The Bregman potential, which is an intance of the :class:`dinv.optim.Bregman` class, is used as argument by :class:`dinv.optim.fStepPMD` and :class:`dinv.optim.gStepPMD` for, respectively, the update steps on :math:`f` and :math:`\regname`.
-
-        :param dict X: Dictionary containing the current iterate :math:`x_k`.
-        :param deepinv.optim.DataFidelity cur_data_fidelity: Instance of the DataFidelity class defining the current data_fidelity.
-        :param deepinv.optim.Prior cur_prior: Instance of the Prior class defining the current prior.
-        :param dict cur_params: Dictionary containing the current parameters of the algorithm.
-        :param torch.Tensor y: Input data.
-        :param deepinv.physics.Physics physics: Instance of the `Physics` class defining the current physics.
-        :return: Dictionary `{"est": (x, ), "cost": F}` containing the updated current iterate and the estimated current cost.
-
-        """
-        super().forward(
-            X,
-            cur_data_fidelity,
-            cur_prior,
-            cur_params,
-            y,
-            physics,
-            self.bregman_potential,
-            *args,
-            **kwargs,
-        )
->>>>>>> efa55e1f
 
 
 class fStepPMD(fStep):
